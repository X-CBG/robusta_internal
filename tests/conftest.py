--- conflicted
+++ resolved
@@ -20,14 +20,8 @@
         "https://storage.googleapis.com/robusta-public/test-version/test-robusta.yaml"
     )
     EXAMPLES_URL = "https://storage.googleapis.com/robusta-public/test-version/example-playbooks.zip"
-<<<<<<< HEAD
-    robusta = RobustaController(str(kind_cluster.kubeconfig_path))
+    robusta = RobustaController(str(kind_cluster.kubeconfig_path), namespace="robusta")
     robusta.helm_install()
-=======
-    robusta = RobustaController(str(kind_cluster.kubeconfig_path), namespace="robusta")
-    robusta.delete()
-    robusta.cli_install(INSTALL_URL, CONFIG.PYTEST_IN_CLUSTER_SLACK_TOKEN)
->>>>>>> 4fb9d1a5
     robusta.cli_examples(
         EXAMPLES_URL, slack_channel.channel_name, CONFIG.PYTEST_IN_CLUSTER_SLACK_TOKEN
     )
